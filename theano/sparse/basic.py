--- conflicted
+++ resolved
@@ -8,10 +8,6 @@
 # Automatic methods for determining best sparse format?
 
 import sys
-<<<<<<< HEAD
-from itertools import izip
-=======
->>>>>>> a9dbe0d5
 import numpy
 import theano
 import scipy.sparse
@@ -1712,15 +1708,9 @@
 
     :note: The grad implemented is structured on `x`.
     """
-<<<<<<< HEAD
-    
-    def __init__(self, inplace=False, *args, **kwargs):
-        gof.Op.__init__(self, *args, **kwargs)
-=======
     def __init__(self, inplace=False, *args, **kwargs):
         gof.Op.__init__(self, *args, **kwargs)
         #Should we do inplace addition or not ?
->>>>>>> a9dbe0d5
         self.inplace = inplace
         if self.inplace:
             self.destroy_map = {0: [3]}
@@ -1733,13 +1723,8 @@
 
     def __str__(self):
         if self.inplace:
-<<<<<<< HEAD
-          return self.__class__.__name__ + '{inplace}'
-=======
             return self.__class__.__name__ + '{inplace}'
->>>>>>> a9dbe0d5
         return self.__class__.__name__
-        
 
     def make_node(self, x, y):
         x, y = as_sparse_variable(x), tensor.as_tensor_variable(y)
@@ -1753,8 +1738,6 @@
         self.format = x.format
         # The magic number two here arises because L{scipy.sparse}
         # objects must be matrices (have dimension 2)
-        indices, indptr, data = csm_indices(x), csm_indptr(x), csm_data(x)
-        self.format = x.format
         assert y.type.ndim == 2
         return gof.Apply(self,
                          [data, indices, indptr, y],
@@ -1763,17 +1746,10 @@
                                            ).make_variable()])
 
     def c_code(self, node, name, (_data, _indices, _indptr, y), (z, ), sub):
-<<<<<<< HEAD
-      inplace = int(self.inplace)
-      format = {'csc': 0, 'csr':1}[self.format]
-      code = """
-                if(%(z)s) {Py_XDECREF(%(z)s);}
-=======
         inplace = int(self.inplace)
         format = {'csc': 0, 'csr':1}[self.format]
         code = """
                 Py_XDECREF(%(z)s);
->>>>>>> a9dbe0d5
                 if (!%(inplace)s){
                   %(z)s = (PyArrayObject *) PyArray_NewCopy(%(y)s, NPY_CORDER);
                 }else{
@@ -1810,35 +1786,6 @@
                  } 
                 }
              """ % dict(locals(), **sub)
-<<<<<<< HEAD
-      return code
-    
-    def perform(self, node, (data, indices, indptr,  y), (out, )):
-        assert _is_dense(y)
-        if self.inplace:
-          if self.format == 'csc':
-            for c in xrange(y.shape[1]):
-              low = indptr[c]
-              high = indptr[c+1]
-              for ind in xrange(low, high):
-                y[(indices[ind], c)] += data[ind]
-          elif self.format == 'csr':
-            for r in xrange(y.shape[0]):
-              low = indptr[r]
-              high = indptr[r+1]
-              for ind in xrange(low, high):
-                y[(r, indices[ind])] += data[ind]
-          out[0] = y
-        else:
-          if self.format == 'csr':
-            x = scipy.sparse.csr_matrix( (data,indices,indptr), shape=y.shape)
-          elif self.format == 'csc':
-            x = scipy.sparse.csc_matrix( (data,indices,indptr), shape=y.shape)
-          # The asarray is needed as in some case, this return a
-          # numpy.matrixlib.defmatrix.matrix object and not an ndarray.
-          out[0] = theano._asarray(x + y, dtype=node.outputs[0].type.dtype)
-            
-=======
         return code
 
     def perform(self, node, (data, indices, indptr,  y), (out, )):
@@ -1853,7 +1800,6 @@
         # numpy.matrixlib.defmatrix.matrix object and not an ndarray.
         out[0] = theano._asarray(x + y, dtype=node.outputs[0].type.dtype)
 
->>>>>>> a9dbe0d5
     def grad(self, (x, y), (gz,)):
         assert _is_sparse_variable(x) and _is_dense_variable(y)
         assert _is_dense_variable(gz)
