"""Provides `DebugMode`, an evaluation mode for debugging theano internals.

:TODO: add support for IfElse Op, LazyLinker, PureOp, etc.

"""
from __future__ import print_function

import copy
import sys
import copy_reg
import gc
from itertools import izip
import logging

import numpy

import theano
from theano import gof
from theano.compat import get_unbound_function, product as itertools_product
from theano.compat.six import StringIO
from theano.gof import (graph, utils, link,
                        ops_with_inner_function)
from theano.gof.link import raise_with_op
from theano.configparser import (config, AddConfigVar, BoolParam, IntParam,
                                 StrParam)
from theano.compile.function_module import (
    FunctionMaker, Function, infer_reuse_pattern,
    SymbolicInputKit, SymbolicOutput, Supervisor, std_fgraph
    )
from theano.compile.mode import Mode, register_mode
from theano.compile.ops import OutputGuard

__docformat__ = "restructuredtext en"

AddConfigVar('DebugMode.patience',
             "Optimize graph this many times to detect inconsistency",
             IntParam(10, lambda i: i > 0),
             in_c_key=False)

AddConfigVar('DebugMode.check_c',
             "Run C implementations where possible",
             BoolParam(bool(theano.config.cxx)),
             in_c_key=False)

AddConfigVar('DebugMode.check_py',
             "Run Python implementations where possible",
             BoolParam(True),
             in_c_key=False)

AddConfigVar('DebugMode.check_finite',
             "True -> complain about NaN/Inf results",
             BoolParam(True),
             in_c_key=False)

AddConfigVar('DebugMode.check_strides',
             ("Check that Python- and C-produced ndarrays have same strides. "
              "On difference: (0) - ignore, (1) warn, or (2) raise error"),
             IntParam(1, lambda i: i in (0, 1, 2)),
             in_c_key=False)

AddConfigVar('DebugMode.warn_input_not_reused',
             ("Generate a warning when destroy_map or view_map says that an "
              "op works inplace, but the op did not reuse the input for its "
              "output."),
             BoolParam(True),
             in_c_key=False)


def is_valid_check_preallocated_output_param(param):
    if not isinstance(param, basestring):
        return False
    valid = ["initial", "previous", "c_contiguous", "f_contiguous",
             "strided", "wrong_size", "ALL", ""]
    for p in param.split(":"):
        if p not in valid:
            return False
    return True

AddConfigVar('DebugMode.check_preallocated_output',
             ('Test thunks with pre-allocated memory as output storage. '
              'This is a list of strings separated by ":". Valid values are: '
              '"initial" (initial storage in storage map, happens with Scan),'
              '"previous" (previously-returned memory), '
              '"c_contiguous", "f_contiguous", '
              '"strided" (positive and negative strides), '
              '"wrong_size" (larger and smaller dimensions), and '
              '"ALL" (all of the above).'),
             StrParam('', is_valid=is_valid_check_preallocated_output_param),
             in_c_key=False)

AddConfigVar('DebugMode.check_preallocated_output_ndim',
             ('When testing with "strided" preallocated output memory, '
              'test all combinations of strides over that number of '
              '(inner-most) dimensions. You may want to reduce that number '
              'to reduce memory or time usage, but it is advised to keep a '
              'minimum of 2.'),
             IntParam(4, lambda i: i > 0),
             in_c_key=False)

_logger = logging.getLogger("theano.compile.debugmode")


# Filter to avoid duplicating optimization warnings
class NoDuplicateOptWarningFilter(logging.Filter):
    prev_msgs = set([])

    def filter(self, record):
        msg = record.getMessage()
        if msg.startswith('Optimization Warning: '):
            if msg in self.prev_msgs:
                return False
            else:
                self.prev_msgs.add(msg)
                return True
        return True

_logger.addFilter(NoDuplicateOptWarningFilter())


########################
#
# Exceptions
#
########################
class DebugModeError(Exception):
    """Generic Exception raised to indicate an internal theano problem"""
    pass


class BadThunkOutput(DebugModeError):
    """
    Exception: Calling the same Op twice gives inconsistent outputs.

    It can be raised, for instance, if an Op's c_code and perform method
    do not agree, or if one of these methods do not give the same result
    when called twice with the same inputs (but different memory layouts
    for the output).
    """

    r = None
    """The `Variable` instance for which conflicting values were computed"""

    thunk1 = ''
    val1 = None
    """The value computed by `thunk1`"""

    thunk2 = ''
    val2 = None
    """The value computed by `thunk2`"""

    def __init__(self, r, thunk1, val1, thunk2, val2, inputs_val=()):
        """Initialize members"""
        super(BadThunkOutput, self).__init__()
        self.r = r
        self.thunk1 = thunk1
        self.val1 = val1
        self.thunk2 = thunk2
        self.val2 = val2
        self.inputs_val = inputs_val

    def offending_op(self):
        """Return the Op class whose c_code and perform
        implementations didn't match"""
        return type(self.r.owner.op)

    def __str__(self):
        return self.str_diagnostic()

    def str_diagnostic(self):
        """Return a pretty multiline string representating the cause
        of the exception"""
        sio = StringIO()
        print("BadThunkOutput", file=sio)
        print("  Apply   :", self.r.owner, file=sio)
        print("  op      :", self.offending_op(), file=sio)
        print("  Outputs Type:", self.r.type, file=sio)
        print("  Outputs Shape:", getattr(self.val1, 'shape', None), file=sio)
        print("  Outputs Strides:", getattr(self.val1, 'strides', None),
              file=sio)
        print("  Inputs Type :", [i.type for i in self.r.owner.inputs],
              file=sio)
        print("  Inputs Shape:", [getattr(val, 'shape', None)
                                  for val in self.inputs_val], file=sio)
        print("  Inputs Strides:", [getattr(val, 'strides', None)
                                    for val in self.inputs_val], file=sio)
        print("  Bad Variable:", self.r, file=sio)
        print("  thunk1  :", self.thunk1, file=sio)
        print("  thunk2  :", self.thunk2, file=sio)

        # Don't import it at the top of the file to prevent circular import.
        utt = theano.tests.unittest_tools
        print(utt.str_diagnostic(self.val1, self.val2, None, None), file=sio)
        ret = sio.getvalue()
        return ret


class BadOptimization(DebugModeError):
    """Exception: some variable and its substitute take different
    runtime values.
    """

    new_r = None
    """A `Variable` instance that took a different value from `old_r`,
    but which replaced `old_r`."""

    old_r = None
    """A `Variable` instance that was replaced by `new_r`."""

    old_r_val = None
    """The value computed for `old_r`."""

    new_r_val = None
    """The value computed for `new_r`."""

    reason = None
    """An object that indicates why old_r was turned into new_r.

    Convention is that this is the name of the optimization that
    requested the replacement.
    """

    old_graph = ""
    """A multiline string representation of the graph leading to
    old_r, at the time of the replacement."""

    new_graph = ""
    """A multiline string representation of the graph leading to
    new_r, at the time of the replacement."""

    def __init__(self, old_r, new_r, old_r_val, new_r_val, reason,
                 old_graph, new_graph):
        """Initialize members"""
        super(BadOptimization, self).__init__()
        self.old_r = old_r
        self.new_r = new_r
        self.old_r_val = old_r_val
        self.new_r_val = new_r_val
        self.reason = reason
        self.old_graph = old_graph
        self.new_graph = new_graph

    def __str__(self):
        return self.str_diagnostic()

    def str_diagnostic(self):
        """Return a pretty multiline string representating the cause
        of the exception"""
        sio = StringIO()
        val_str_len_limit = 800
        print("BadOptimization Error", super(BadOptimization,
                                             self).__str__(), file=sio)
        print("  Variable: id", id(self.new_r), self.new_r, file=sio)
        print("  Op", self.new_r.owner, file=sio)
        print("  Value Type:", type(self.new_r_val), file=sio)
        try:
            ssio = StringIO()
            print("  Old Value shape, dtype, strides:", end=' ', file=ssio)
            print(self.old_r_val.shape, end=' ', file=ssio)
            print(self.old_r_val.dtype, end=' ', file=ssio)
            print(self.old_r_val.strides, file=ssio)
            # only if all succeeds to we add anything to sio
            print(ssio.getvalue(), file=sio)
        except Exception:
            pass

        str_old_r_val = str(self.old_r_val)
        if len(str_old_r_val) > val_str_len_limit:
            print("  Old Value: ", str(self.old_r_val)[
                :val_str_len_limit], '...', file=sio)
        else:
            print("  Old Value: ", str(self.old_r_val), file=sio)

        try:
            ssio = StringIO()
            print("  New Value shape, dtype, strides:", end=' ', file=ssio)
            print(self.new_r_val.shape, end=' ', file=ssio)
            print(self.new_r_val.dtype, end=' ', file=ssio)
            print(self.new_r_val.strides, file=ssio)
            # only if all succeeds to we add anything to sio
            print(ssio.getvalue(), file=sio)
        except Exception:
            pass
        str_new_r_val = str(self.new_r_val)
        if len(str_new_r_val) > val_str_len_limit:
            print("  New Value: ", str(self.new_r_val)[
                :val_str_len_limit], '...', file=sio)
        else:
            print("  New Value: ", str(self.new_r_val), file=sio)

        try:
            ov = numpy.asarray(self.old_r_val)
            nv = numpy.asarray(self.new_r_val)
            ssio = StringIO()
            abs_diff = numpy.absolute(nv - ov)
            print("  Max Abs Diff: ", numpy.max(abs_diff), file=ssio)
            print("  Mean Abs Diff: ", numpy.mean(abs_diff), file=ssio)
            print("  Median Abs Diff: ", numpy.median(abs_diff), file=ssio)
            print("  Std Abs Diff: ", numpy.std(abs_diff), file=ssio)
            arg_max_val = numpy.argmax(abs_diff)
            values_at_max = (nv.flatten()[arg_max_val],
                             ov.flatten()[arg_max_val])
            print("  Value at Max Diff: ", values_at_max, file=ssio)

            # N.B. the maximum(..., 1e-8) protects against div by 0 when
            #      nv == ov == 0
            reldiff = (abs_diff /
                       numpy.maaximum(numpy.absolute(nv) + numpy.absolute(ov),
                                      1e-8))
            print("  Max Rel Diff: ", numpy.max(reldiff), file=ssio)
            print("  Mean Rel Diff: ", numpy.mean(reldiff), file=ssio)
            print("  Median Rel Diff: ", numpy.median(reldiff), file=ssio)
            print("  Std Rel Diff: ", numpy.std(reldiff), file=ssio)
            arg_max_val = numpy.argmax(reldiff)
            values_at_max = (nv.flatten()[arg_max_val],
                             ov.flatten()[arg_max_val])
            print("  Value at Max Diff: ", values_at_max, file=ssio)
            # only if all succeeds to we add anything to sio
            print(ssio.getvalue(), file=sio)
        except Exception:
            pass

        print("  Reason: ", str(self.reason), file=sio)
        print("  Old Graph:", file=sio)
        print(self.old_graph, file=sio)
        print("  New Graph:", file=sio)
        print(self.new_graph, file=sio)
        print("", file=sio)
        print("Hint: relax the tolerance by setting tensor.cmp_sloppy=1",
              file=sio)
        print("  or even tensor.cmp_sloppy=2 for less-strict comparison",
              file=sio)
        return sio.getvalue()


class BadDestroyMap(DebugModeError):
    """Exception: Some perform() or c_code() modified an input that
    wasn't in the destroy_map"""
    def __init__(self, node, idx, old_val, new_val, perform):
        super(BadDestroyMap, self).__init__()
        self.node = node
        self.idx = idx
        self.old_val = old_val
        self.new_val = new_val
        self.perform = perform

    def __str__(self):
        sio = StringIO()
        print("  node:", self.node, file=sio)
        print("  perform:", self.perform, file=sio)
        print("  node.inputs:", [(str(i), id(i))
                                 for i in self.node.inputs], file=sio)
        print("  destroy_map:", getattr(self.node.op,
                                        'destroy_map', {}), file=sio)
        print("  changed input idx:", self.idx, file=sio)
        print("  changed input type:", self.node.inputs[self.idx].type,
              file=sio)
        print("  repr (old val):", repr(self.old_val), file=sio)
        print("  repr (new val):", repr(self.new_val), file=sio)
        try:
            npy_old_val = numpy.asarray(self.old_val)
            npy_new_val = numpy.asarray(self.new_val)
            print("  value dtype (new <space> old):", npy_new_val.dtype,
                  npy_old_val.dtype, file=sio)
            print("  value shape (new <space> old):", npy_new_val.shape,
                  npy_old_val.shape, file=sio)
            print("  value min (new <space> old):", npy_new_val.min(),
                  npy_old_val.min(), file=sio)
            print("  value max (new <space> old):", npy_new_val.max(),
                  npy_old_val.max(), file=sio)
            delta = npy_new_val - npy_old_val
            print("  value min (new-old):", delta.min(), file=sio)
            print("  value max (new-old):", delta.max(), file=sio)
            print("  value argmin (new-old):",
                  numpy.unravel_index(delta.argmin(), npy_new_val.shape),
                  file=sio)
            print("  value argmax (new-old):",
                  numpy.unravel_index(delta.argmax(), npy_new_val.shape),
                  file=sio)
            print("  location of first 10 mismatches:",
                  numpy.transpose(numpy.nonzero(delta))[:10], file=sio)
            print("", file=sio)
        except Exception as e:
            print("(Numpy-hints failed with: %s)" % str(e), file=sio)
        print("  Hint: this can also be caused by a deficient "
              "values_eq_approx() or __eq__() implementation "
              "[which compared input values]", file=sio)
        return sio.getvalue()


class BadViewMap(DebugModeError):
    """Exception: Some perform() or c_code() created a memory alias
    that wasn't in the view_map"""
    def __init__(self, node, output_idx, out_storage,
                 in_alias_idx=None, out_alias_idx=None):
        super(BadViewMap, self).__init__()
        self.node = node
        self.output_idx = output_idx
        self.out_storage = out_storage
        self.in_alias_idx = in_alias_idx
        self.out_alias_idx = out_alias_idx

    def __str__(self):
        sio = StringIO()
        print("  node:", self.node, file=sio)
        print("  node.inputs:", [(str(i), id(i))
                                 for i in self.node.inputs], file=sio)
        print("  node.outputs:", [(str(i), id(i))
                                  for i in self.node.outputs], file=sio)
        print("  view_map:", getattr(self.node.op, 'view_map', {}), file=sio)
        print("  destroy_map:", getattr(self.node.op,
                                        'destroy_map', {}), file=sio)
        print("  aliased output:", self.output_idx, file=sio)
        print("  aliased output storage:", self.out_storage, file=sio)
        if self.in_alias_idx:
            print("  aliased to inputs:", self.in_alias_idx, file=sio)
        if self.out_alias_idx:
            print("  aliased to outputs:", self.out_alias_idx, file=sio)
        return sio.getvalue()


class StochasticOrder(DebugModeError):
    """Exception: Repeated Optimizations of the same graph do not give
    identical results.

    The most common cause is that an Optimization iterates over some
    objects in a memory-address-dependent order (such as id() or
    object.hash()).  If you see this error and you think it is related
    to optimizations within Theano, email theano-dev with the message
    attached to this exception.

    """
    pass


class InvalidValueError(DebugModeError):
    """Exception: some Op an output value that is inconsistent with
    the Type of that output"""
    def __init__(self, r, v, client_node=None, hint='none',
                 specific_hint='none'):
        super(InvalidValueError, self).__init__()
        self.r = r
        self.v = v
        self.client_node = client_node
        self.hint = hint
        self.specific_hint = specific_hint

    def __str__(self):
        r, v = self.r, self.v
        type_r = r.type
        type_v = type(v)
        v_val = str(v)[0:100]
        v_dtype = 'N/A'
        v_shape = 'N/A'
        v_min = 'N/A'
        v_max = 'N/A'
        v_isfinite = 'N/A'
        try:
            v_shape = v.shape
            v_dtype = v.dtype
            v_min = v.min()
            v_max = v.max()
            v_isfinite = numpy.all(numpy.isfinite(v))
        except Exception:
            pass
        client_node = self.client_node
        hint = self.hint
        specific_hint = self.specific_hint
        context = debugprint(r, prefix='  ', depth=12,
                             file=StringIO()).getvalue()
        return """InvalidValueError
        type(variable) = %(type_r)s
        variable       = %(r)s
        type(value)    = %(type_v)s
        dtype(value)   = %(v_dtype)s
        shape(value)   = %(v_shape)s
        value          = %(v_val)s
        min(value)     = %(v_min)s
        max(value)     = %(v_max)s
        isfinite       = %(v_isfinite)s
        client_node    = %(client_node)s
        hint           = %(hint)s
        specific_hint  = %(specific_hint)s
        context        = ...\n%(context)s
        """ % locals()

########################
#
# Private Functions
#
########################


def char_from_number(number):
    """ Converts number to string by rendering it in base 26 using
    capital letters as digits """

    base = 26

    rval = ""

    if number == 0:
        rval = 'A'

    while number != 0:
        remainder = number % base
        new_char = chr(ord('A') + remainder)
        rval = new_char + rval
        number //= base

    return rval


def debugprint(r, prefix='', depth=-1, done=None, print_type=False,
               file=sys.stdout, print_destroy_map=False,
               print_view_map=False, order=None, ids='CHAR',
               stop_on_name=False, prefix_child=None,
               scan_ops=None, profile=None):
    """Print the graph leading to `r` to given depth.

    :param r: Variable instance
    :param prefix: prefix to each line (typically some number of spaces)
    :param depth: maximum recursion depth (Default -1 for unlimited).
    :param done: dict of Apply instances that have already been printed
                 and their associated printed ids
    :param print_type: whether to print the Variable type after the other infos
    :param file: file-like object to which to print
    :param print_destroy_map: whether to print the op destroy_map after
                              other info
    :param print_view_map: whether to print the op view_map after other info
    :param order: If not empty will print the index in the toposort.
    :param ids: How do we print the identifier of the variable
                id - print the python id value
                int - print integer character
                CHAR - print capital character
                "" - don't print an identifier
    :param stop_on_name: When True, if a node in the graph has a name,
                         we don't print anything below it.
    :param scan_ops: Scan ops in the graph will be added inside this list
                     for later printing purposes.

    """
    if depth == 0:
        return

    if order is None:
        order = []

    if done is None:
        done = dict()

    if scan_ops is None:
        scan_ops = []

    if print_type:
        type_str = ' <%s>' % r.type
    else:
        type_str = ''

    if prefix_child is None:
        prefix_child = prefix

    def get_id_str(obj):
        if obj in done:
            id_str = done[obj]
        elif ids == "id":
            id_str = "[@%s]" % str(id(r))
        elif ids == "int":
            id_str = "[@%s]" % str(len(done))
        elif ids == "CHAR":
            id_str = "[@%s]" % char_from_number(len(done))
        elif ids == "":
            id_str = ""
        done[obj] = id_str
        return id_str

    if hasattr(r.owner, 'op'):
        # this variable is the output of computation,
        # so just print out the apply
        a = r.owner

        r_name = getattr(r, 'name', '')
        # normally if the name isn't set, it'll be None, so
        # r_name is None here
        if r_name is None:
            r_name = ''

        if print_destroy_map:
            destroy_map_str = str(getattr(r.owner.op, 'destroy_map', ''))
        else:
            destroy_map_str = ''

        if print_view_map:
            view_map_str = str(getattr(r.owner.op, 'view_map', ''))
        else:
            view_map_str = ''
        if destroy_map_str and destroy_map_str != '{}':
            destroy_map_str = 'd=' + destroy_map_str
        if view_map_str and view_map_str != '{}':
            view_map_str = 'v=' + view_map_str

        o = ''
        if order:
            o = str(order.index(r.owner))

        already_printed = a in done  # get_id_str put it in the dict
        id_str = get_id_str(a)

        if profile is None or a not in profile.apply_time:
            if len(a.outputs) == 1:
                print('%s%s %s%s \'%s\' %s %s %s' % (prefix, a.op,
                                                     id_str,
                                                     type_str,
                                                     r_name,
                                                     destroy_map_str,
                                                     view_map_str,
                                                     o), file=file)
            else:
                print('%s%s.%i %s%s \'%s\' %s %s %s' % (prefix, a.op,
                                                        a.outputs.index(r),
                                                        id_str, type_str,
                                                        r_name,
                                                        destroy_map_str,
                                                        view_map_str,
                                                        o), file=file)
        else:
            op_time = profile.apply_time[a]
            op_time_percent = (op_time / profile.fct_call_time) * 100
            tot_time_dict = profile.compute_total_times()
            tot_time = tot_time_dict[a]
            tot_time_percent = (tot_time_dict[a] / profile.fct_call_time) * 100

            if len(a.outputs) == 1:
                print("%s%s %s%s '%s' %s %s %s --> "
                      "%8.2es %4.1f%% %8.2es %4.1f%%"
                      % (prefix, a.op,
                         id_str,
                         type_str,
                         r_name,
                         destroy_map_str,
                         view_map_str,
                         o, op_time,
                         op_time_percent,
                         tot_time,
                         tot_time_percent), file=file)
            else:
                print("%s%s.%i %s%s '%s' %s %s %s --> "
                      "%8.2es %4.1f%% %8.2es %4.1f%%"
                      % (prefix, a.op,
                         a.outputs.index(r),
                         id_str, type_str,
                         r_name,
                         destroy_map_str,
                         view_map_str,
                         o, op_time,
                         op_time_percent,
                         tot_time,
                         tot_time_percent), file=file)

        if not already_printed:
            if (not stop_on_name or
                    not (hasattr(r, 'name') and r.name is not None)):
                new_prefix = prefix_child + ' |'
                new_prefix_child = prefix_child + ' |'

                for idx, i in enumerate(a.inputs):
                    if idx == len(a.inputs) - 1:
                        new_prefix_child = prefix_child + '  '

                    if hasattr(i, 'owner') and hasattr(i.owner, 'op'):
                        if isinstance(i.owner.op,
                                      theano.scan_module.scan_op.Scan):
                            scan_ops.append(i)

                    debugprint(i, new_prefix, depth=depth - 1, done=done,
                               print_type=print_type, file=file, order=order,
                               ids=ids, stop_on_name=stop_on_name,
                               prefix_child=new_prefix_child,
                               scan_ops=scan_ops, profile=profile)

    else:
        # this is an input variable
        id_str = get_id_str(r)
        print('%s%s %s%s' % (prefix, r, id_str, type_str), file=file)

    return file


def _optcheck_fgraph(input_specs, output_specs, accept_inplace=False):
    """Create an FunctionGraph for debugging.

    :param input_specs: fgraph inputs
    :type input_specs: WRITEME
    :param output_specs: fgraph outputs
    :type output_specs: WRITEME
    :param accept_inplace: are inplace ops permitted in the original graph?
    :type accept_inplace: Bool
    :rtype: `FunctionGraph`
    :returns: a new FunctionGraph with a cloned graph, with debugging
              `Feature` instances already installed.
    """
    orig_inputs = [spec.variable for spec in input_specs]
    updates = [spec.update for spec in input_specs if spec.update]
    orig_outputs = [spec.variable for spec in output_specs] + updates

    equivalence_tracker = _VariableEquivalenceTracker()
    fgraph = gof.fg.FunctionGraph(orig_inputs, orig_outputs,
                                  features=[equivalence_tracker])
    # DestroyHandler may not be needed yet, as there is usually no
    # inplace operation in the graph at this stage. DestroyHandler
    # will be installed by an optimization after canonicalization,
    # before the inplace operations are applied. This results in a big
    # speed gain.
    #
    # If inplace operations are accepted and present, however,
    # DestroyHandler will be inserted in the loop below.

    if not accept_inplace:
        for node in fgraph.apply_nodes:
            if getattr(node.op, 'destroy_map', None):
                raise TypeError("Graph must not contain inplace operations",
                                node)
    else:
        # However, if some inplace ops are already in the graph,
        # DestroyHandler is needed for the Supervisor below to work correctly.
        for node in fgraph.apply_nodes:
            if getattr(node.op, 'destroy_map', None):
                fgraph.attach_feature(gof.DestroyHandler())
                break

    # We need to protect all immutable inputs from inplace operations.
    fgraph.attach_feature(Supervisor(
        input for spec, input in zip(input_specs, fgraph.inputs)
        if not (spec.mutable or (hasattr(fgraph, 'destroyers') and
                                 fgraph.destroyers(input)))))

    for feature in std_fgraph.features:
        fgraph.attach_feature(feature())

    return fgraph, map(SymbolicOutput, updates), equivalence_tracker


class DataDestroyed():
    # this is a singleton class We put it in the storage_map when the
    # variable value was destroyed to prevent reusing bad value for
    # it.
    pass

data_destroyed = DataDestroyed()


def check_eq(var, val1, val2):
    if hasattr(var.tag, 'values_eq_approx'):
        return var.tag.values_eq_approx(val1, val2)
    else:
        return var.type.values_eq_approx(val1, val2)


def _check_inputs(node, storage_map, r_vals, dr_vals, active_nodes,
                  clobber_dr_vals=True,
                  perform=None, warn_input_not_reused=True):
    """Raise BadDestroyMap if necessary, update dr_vals

    Returns a list of output variables that actually worked inplace
    (their value is aliased to the value of at least one input).

    It modify the storage_map to remove node.inputs variable that have
    been destroyed.

    """
    destroyed_idx_list = []
    destroy_map = getattr(node.op, 'destroy_map', {})
    for o_pos, i_pos_list in destroy_map.iteritems():
        destroyed_idx_list.extend(i_pos_list)
    destroyed_res_list = [node.inputs[i] for i in destroyed_idx_list]

    actually_inplace_outputs = []
    dmap = getattr(node.op, 'destroy_map', {})
    for oo, ii in dmap.iteritems():
        var = node.outputs[oo]
        out_var = storage_map[var][0]
        in_var = storage_map[node.inputs[ii[0]]][0]
        if (hasattr(var.type, 'may_share_memory') and
                var.type.may_share_memory(out_var, in_var)):
            actually_inplace_outputs.append(node.outputs[oo])

        if warn_input_not_reused and destroyed_res_list:
            if isinstance(node.op, OutputGuard):
                # The point of OutputGuard is to be declared as destructive
                # while not destroying anything
                continue
            if out_var is not in_var:
                _logger.warning("Optimization Warning: input idx %d marked "
                                "as destroyed was not changed for node '%s'",
                                ii[0], str(node))

    vmap = getattr(node.op, 'view_map', {})
    for oo, ii in vmap.iteritems():
        var = node.outputs[oo]
        out_var = storage_map[var][0]
        in_var = storage_map[node.inputs[ii[0]]][0]
        may_share = (hasattr(var.type, 'may_share_memory') and
                     var.type.may_share_memory(out_var, in_var))
        if may_share:
            actually_inplace_outputs.append(node.outputs[oo])

        if warn_input_not_reused:
            # We don't try to optimize simple scalar and empty ndarray,
            # as this is not worth our time. This happen at least in
            # Subtensor when the output is a scalar But this depend on
            # the version of numpy!
            if getattr(out_var, 'size', 2) <= 1:
                continue
            if isinstance(node.op, OutputGuard):
                # This class is not in the final graph.
                continue
            if not may_share:
                _logger.warning("Optimization Warning: input idx %d marked "
                                "as viewed but new memory allocated by node "
                                "'%s'", ii[0], str(node))

    for r_idx, r in enumerate(node.inputs):
        if not r.type.values_eq(r_vals[r], storage_map[r][0]):
            # some input node 'r' got changed by running the node
            # this may or may not be ok...
            if r in destroyed_res_list:
                # ok, we expected r to be destroyed
                if node in active_nodes:
                    if dr_vals.get(r, (0, node))[1] is not node:
                        # bad: there should only be one active node
                        # that destroys any variable
                        raise Exception('failure in topological ordering')
                    if clobber_dr_vals:
                        # no copy, this is the last use of this variable
                        dr_vals[r] = (storage_map[r][0], node)
                    # make sure that dr_vals[r] doens't get used again
                    storage_map[r][0] = data_destroyed
            else:
                raise BadDestroyMap(node, r_idx, r_vals[r],
                                    storage_map[r][0], perform)

    return actually_inplace_outputs


def _check_viewmap(node, storage_map):
    """
    This functions raises a BadViewMap exception when it detects the
    following:
    - output node storages aliased to input storage, with no declaration
      in view_map
    - if not aliased to an input, check if two outputs are aliased together
      and used subsequently in the graph
    """

    for oi, onode in enumerate(node.outputs):

        good_alias, bad_alias = {}, {}
        outstorage = storage_map[onode][0]

        # first find out which input it aliases
        view_map = getattr(node.op, 'view_map', {})
        destroy_map = getattr(node.op, 'destroy_map', {})

        # In theory, theano's view_map only allows for 1 output to
        # alias 1 input. Checking for multiple aliases just in
        # case...

        for ii, inode in enumerate(node.inputs):
            in_storage = storage_map[inode][0]
            if in_storage is data_destroyed:
                # If the input have been destroyed, it can't be a
                # view. So no need to check. Also, we don't have the
                # original value, we we wouldn't be able to do this
                # useless check.
                continue
            if (hasattr(inode.type, 'may_share_memory') and
                    inode.type.may_share_memory(outstorage, in_storage)):

                nodeid = id(inode)
                bad_alias[nodeid] = ii

                # check that the aliasing was declared in [view|destroy]_map
                if ([ii] == view_map.get(oi, None) or
                        [ii] == destroy_map.get(oi, None)):

                    good_alias[nodeid] = bad_alias.pop(nodeid)

        # TODO: make sure this is correct
        # According to OB, duplicate inputs are rejected on build graph time
        # if they cause problems. So if they are here it should be ok.
        for key, val in good_alias.iteritems():
            bad_alias.pop(key, None)
        if bad_alias:
            raise BadViewMap(node, oi, outstorage, bad_alias.values())

        # if its not aliased to input, check output->output aliasing
        if not good_alias and _is_used_in_graph(onode):
            for other_oi, other_onode in enumerate(node.outputs):
                if other_oi == oi:
                    continue

                other_storage = storage_map[other_onode][0]
                # check to see if we share memory with this other output
                # this is not a problem if the node is not actually used
                if (_is_used_in_graph(other_onode) and
                    hasattr(other_onode.type, 'may_share_memory') and
                    other_onode.type.may_share_memory(outstorage,
                                                      other_storage)):
                    raise BadViewMap(node, oi, outstorage,
                                     out_alias_idx=other_oi)


def _is_used_in_graph(var):
    """
    Returns True if `var` is used by another node in the graph
    """
    return not(var.clients == [('output', 1)] or var.clients == [])


def _check_strides_match(a, b, warn_err, op):
    """
    param: warn_err: if 0, no warning, if 1 warning, if 2 error
    """
    if warn_err == 0:
        return

    try:
        strides_eq = a.strides == b.strides
    except Exception:
        return  # no strides

    if not strides_eq:
        e = TypeError('Stride mismatch', (a.shape, b.shape, a.strides,
                                          b.strides, str(op)))
        if warn_err == 2:
            raise e
        else:
            print('WARNING:', e, file=sys.stderr)


def _lessbroken_deepcopy(a):
    """
    :param a: any object

    Returns a copy of `a` that shares no internal storage with the original
    (a deep copy).
    This function handles numpy arrays specially, because copy.deepcopy()
    called on a 0-d array will return a numpy scalar, not an array.
    """
    # this exists because copy.deepcopy on numpy arrays is broken
    # This logic is also in link.py
    from theano.gof.type import CDataType
    if type(a) in (numpy.ndarray, numpy.memmap):
        rval = a.copy()
    elif type(a) is CDataType._cdata_type:
        # This is not copyable (and should be used for constant data).
        rval = a
    else:
        rval = copy.deepcopy(a)

    assert type(rval) == type(a), (type(rval), type(a))
    if isinstance(rval, numpy.ndarray):
        assert rval.dtype == a.dtype
    return rval


def _find_bad_optimizations0(order, reasons, r_vals):
    """Use a simple algorithm to find broken optimizations.

    This algorithm is simple to understand, but sometimes when there's
    a problem it identifies the wrong optimization as the culprit.
    The problem stems from the fact that results are not evaluated in
    chronological order (looking at when they were introduced to the
    graph).
    """
    # iterate over variables looking for values that don't match the
    # values of the variables they replaced.  This is the sign of a
    # broken optimization.
    for i, node in enumerate(order):
        for new_r in node.outputs:
            for reason, r, old_graph_str, new_graph_str in reasons[new_r]:
                # check if the value for new_r doesn't match the value for r
                new_r_val = r_vals[new_r]
                r_val = r_vals[r]
                assert r.type == new_r.type

                if hasattr(new_r.tag, 'values_eq_approx'):
                    check = new_r.tag.values_eq_approx(r_val, new_r_val)
                elif hasattr(new_r, 'values_eq_approx'):
                    # This way will be deprecated later, but not right now
                    check = new_r.values_eq_approx(r_val, new_r_val)
                else:
                    check = r.type.values_eq_approx(r_val, new_r_val)
                if not check:
                    raise BadOptimization(old_r=r,
                                          new_r=new_r,
                                          old_r_val=r_val,
                                          new_r_val=new_r_val,
                                          reason=reason,
                                          old_graph=old_graph_str,
                                          new_graph=new_graph_str)


def _find_bad_optimizations1(order, reasons, r_vals):
    # iterate over variables looking for values that don't match the
    # values of the variables they replaced.  This is the sign of a
    # broken optimization.

    # identify sets of variables that are supposed to be equivalent
    equivalence_sets = {}
    program_position = {}  # node -> order idx

    for i, node in enumerate(order):
        program_position[node] = i
        for new_r in node.outputs:
            equivalence_sets.setdefault(new_r, set([new_r]))
            for reason, r, old_graph_str, new_graph_str in reasons[new_r]:
                equivalence_sets[new_r].update(equivalence_sets.setdefault(
                    r, set([r])))
                for er in equivalence_sets[r]:
                    equivalence_sets[er] = equivalence_sets[new_r]

    # identify equivalence sets that are broken
    equivalence_sets_broken = {}  # id(set) -> Bool
    there_is_a_problem = False
    for r, r_equiv in equivalence_sets.iteritems():
        if id(r_equiv) not in equivalence_sets_broken:
            equivalence_sets_broken[id(r_equiv)] = False
            # loop over the variables in the set comparing them to be
            # equal enough
            re0 = None
            for re in r_equiv:
                if re0:
                    new_r_val = r_vals[re]
                    r_val = r_vals[re0]
                    assert re.type == re0.type
                    if not re.type.values_eq_approx(r_val, new_r_val):
                        equivalence_sets_broken[id(r_equiv)] = True
                        there_is_a_problem = True
                re0 = re

    if there_is_a_problem:
        # which broken equivalence set has the earliest-occurring element?
        first_broken_set = None
        for i, node in enumerate(order):
            for r in node.outputs:
                r_equiv = equivalence_sets[r]
                if equivalence_sets_broken[id(r_equiv)]:
                    first_broken_set = r_equiv
        # TODO finish this to produce good diagnostic information
        print(first_broken_set)
        raise Exception('broken')


def _find_bad_optimizations2(order, reasons, r_vals):
    """Use a simple algorithm to find broken optimizations.

    This algorithm is simple to understand, but sometimes when there's
    a problem it identifies the wrong optimization as the culprit.
    The problem stems from the fact that results are not evaluated in
    chronological order (looking at when they were introduced to the
    graph).
    """

    checked_variables = set()

    def check_variable_norec(new_r):
        """Verify that `r` has the same value as the results it replaces """
        for reason, r, old_graph_str, new_graph_str in reasons[new_r]:
            new_r_val = r_vals[new_r]
            r_val = r_vals[r]

            if (r.type != new_r.type) or (not r.type.values_eq_approx(
                    r_val, new_r_val)):
                raise BadOptimization(old_r=r,
                                      new_r=new_r,
                                      old_r_val=r_val,
                                      new_r_val=new_r_val,
                                      reason=reason,
                                      old_graph=old_graph_str,
                                      new_graph=new_graph_str)

    def check_variable(r):
        if r in checked_variables:
            return
        checked_variables.add(r)

        # (recursively) first check all the variables that could make
        # r look bad:
        list_of_vars = [old_r for (reason, old_r, olds, news) in reasons[r]]
        if (None is not r.owner):
            list_of_vars += r.owner.inputs

        for var_that_could_make_r_look_bad in list_of_vars:
            check_variable(var_that_could_make_r_look_bad)

        check_variable_norec(r)

    # iterate over variables looking for values that don't match the
    # values of the variables they replaced.  This is the sign of a
    # broken optimization.
    for i, node in enumerate(order):
        for new_r in node.outputs:
            check_variable(new_r)

_find_bad_optimizations = _find_bad_optimizations0


def _get_preallocated_maps(node, thunk, prealloc_modes, def_val,
                           storage_map, r_vals, dr_vals, perform,
                           active_order_set, inplace_outs, init_outputs):
    '''Preallocate outputs in different memory layouts'''

    # To avoid circular imports
    from theano.tensor import TensorType
    from theano.sandbox.cuda import cuda_available, CudaNdarrayType
    if cuda_available:
        from theano.sandbox.cuda import CudaNdarray
        from theano.sandbox.cuda import dimshuffle as cuda_dimshuffle

    # TODO: Sparse? Scalar does not really make sense.

    # Do not preallocate memory for outputs that actually work inplace
    considered_outputs = []
    for r in node.outputs:
        if r not in inplace_outs:
            considered_outputs.append(r)

    # Output storage that was initially present in the storage_map
    if 'initial' in prealloc_modes or 'ALL' in prealloc_modes:
        initial_outputs = {}
        for r in considered_outputs:
            if r in init_outputs:
                initial_outputs[r] = init_outputs[r]

        if initial_outputs:
            yield ('initial', initial_outputs)

    # reuse_output: use a copy of the same storage returned the first time
    # TODO: optimization warning if the storage in reuse_outputs
    # is not reused
    if 'previous' in prealloc_modes or 'ALL' in prealloc_modes:
        reuse_outputs = {}
        for r in considered_outputs:
            # We want to reuse the exact same memory buffer,
            # so we keep the copy in r_vals
            new_r = _lessbroken_deepcopy(r_vals[r])
            reuse_outputs[r] = r_vals[r]
            r_vals[r] = new_r
            # Sometimes, outputs can be aliased together.
            # I'm not sure why it is legitimate, but there are tests about it.
            # So, we cannot fill r_vals[r] with def_val yet, we have to wait
            # until all output values are deepcopied.

        for r in considered_outputs:
            # There is no risk to overwrite inputs, since r does not work
            # inplace.
            if isinstance(r.type, (TensorType, CudaNdarrayType)):
                reuse_outputs[r][...] = numpy.asarray(
                    def_val).astype(r.type.dtype)

        if reuse_outputs:
            yield ('previous', reuse_outputs)
        # clear memory that is not needed any more
        del reuse_outputs

    # c_cont_output: use a c-continuous array
    # (for TensorType and CudaNdarray, else None)
    if 'c_contiguous' in prealloc_modes or 'ALL' in prealloc_modes:
        c_cont_outputs = {}
        for r in considered_outputs:
            if isinstance(r.type, (TensorType, CudaNdarrayType)):
                # Build a C-contiguous buffer
                new_buf = r.type.value_zeros(r_vals[r].shape)
                # CudaNdarray don't have flags field
                # assert new_buf.flags["C_CONTIGUOUS"]
                new_buf[...] = numpy.asarray(def_val).astype(r.type.dtype)

                c_cont_outputs[r] = new_buf

        if len(c_cont_outputs):
            yield ('c_contiguous', c_cont_outputs)
            del c_cont_outputs

    # f_cont_output: use a fortran-continuous ndarray
    # (for TensorType, only)
    if 'f_contiguous' in prealloc_modes or 'ALL' in prealloc_modes:
        f_cont_outputs = {}
        for r in considered_outputs:
            if isinstance(r.type, (TensorType, CudaNdarrayType)):
                new_buf = numpy.zeros(
                    shape=r_vals[r].shape,
                    dtype=r_vals[r].dtype,
                    order='F')
                new_buf[...] = def_val
                if isinstance(r.type, CudaNdarrayType):
                    # When the CudaNdarray is built, the underlying memory
                    # is c-contiguous, so we transpose it before and after.
                    new_buf = CudaNdarray(new_buf.T)
                    new_buf = cuda_dimshuffle(new_buf,
                                              range(new_buf.ndim)[::-1])

                f_cont_outputs[r] = new_buf

        if len(f_cont_outputs):
            yield ('f_contiguous', f_cont_outputs)
            del f_cont_outputs

    # We assume that the different outputs of a same Op will behave
    # independently, and there is no need to test over all combinations
    # of outputs (the time taken is prohibitive).
    # When all outputs on a certain dimension are broadcastable, the Op
    # can assume that the shape is 1 on that dimension, and stride testing
    # is less relevant.
    # Dimensions should be align by the innermost index, so we iterate
    # from the end of shapes.
    if ('strided' in prealloc_modes or
            'wrong_size' in prealloc_modes or
            'ALL' in prealloc_modes):
        max_ndim = 0
        rev_out_broadcastable = []
        for r in considered_outputs:
            if isinstance(r.type, (TensorType, CudaNdarrayType)):
                if max_ndim < r.ndim:
                    rev_out_broadcastable += [True] * (r.ndim - max_ndim)
                    max_ndim = r.ndim
                assert len(rev_out_broadcastable) == max_ndim

                for i, b in enumerate(r.broadcastable[::-1]):
                    rev_out_broadcastable[i] = rev_out_broadcastable[i] and b
        out_broadcastable = rev_out_broadcastable[::-1]

    if 'strided' in prealloc_modes or 'ALL' in prealloc_modes:
        check_ndim = config.DebugMode.check_preallocated_output_ndim
        # Initial allocation
        init_strided = {}
        for r in considered_outputs:
            if isinstance(r.type, (TensorType, CudaNdarrayType)):
                # Create a buffer twice as large in every dimension,
                # except if broadcastable, or for dimensions above
                # config.DebugMode.check_preallocated_output_ndim
                buf_shape = []
                for s, b in zip(r_vals[r].shape, r.broadcastable):
                    if b or ((r.ndim - len(buf_shape)) > check_ndim):
                        buf_shape.append(s)
                    else:
                        buf_shape.append(s * 2)
                new_buf = r.type.value_zeros(buf_shape)
                new_buf[...] = numpy.asarray(def_val).astype(r.type.dtype)
                init_strided[r] = new_buf

        # The number of combinations is exponential in the number of
        # dimensions, and some ops can have tens of outputs. To prevent
        # tests from lasting days, we use the same strides for all
        # dimensions but the last check_ndim ones.
        # Moreover, to avoid memory problems, we do not test with strides
        # 2 and -2 on those dimensions.
        step_signs_list = []
        for b in out_broadcastable[-check_ndim:]:
            if b:
                step_signs_list.append((1,))
            else:
                step_signs_list.append((-1, 1))

        # Use the same step on all dimensions before the last check_ndim.
        if all(out_broadcastable[:-check_ndim]):
            step_signs_list = [(1,)] + step_signs_list
        else:
            step_signs_list = [(-1, 1)] + step_signs_list

        for step_signs in itertools_product(*step_signs_list):
            for step_size in (1, 2):
                strided = {}

                # First, the dimensions above check_ndim, then the other ones
                # Do not test with 2 or -2 for dimensions above check_ndim
                steps = [step_signs[0]] * len(out_broadcastable[:-check_ndim])
                steps += [s * step_size for s in step_signs[1:]]

                name = 'strided%s' % str(tuple(steps))
                for r in considered_outputs:
                    if r in init_strided:
                        strides = []
                        shapes = []
                        for i, size in enumerate(r_vals[r].shape):
                            shapes.append(slice(None, size, None))
                            strides.append(slice(None, None, steps[i]))

                        r_buf = init_strided[r]

                        if r_buf.ndim > 0:
                            r_buf = r_buf[tuple(strides)][tuple(shapes)]
                        assert r_buf.shape == r_vals[r].shape

                        r_buf[...] = numpy.asarray(def_val).astype(r_buf.dtype)
                        strided[r] = r_buf

                if strided:
                    yield (name, strided)
                del strided

    if 'wrong_size' in prealloc_modes or 'ALL' in prealloc_modes:
        # For each dimension, try size-1, size, size+1
        for dim, b in enumerate(out_broadcastable):
            if b:
                # The shape has to be 1
                continue

            shape_diff = [0] * max_ndim
            for diff in (-1, 1):
                shape_diff[dim] = diff

                wrong_size = {}
                name = 'wrong_size%s' % str(tuple(shape_diff))

                for r in considered_outputs:
                    if isinstance(r.type, (TensorType, CudaNdarrayType)):
                        r_shape_diff = shape_diff[:r.ndim]
                        out_shape = [max((s + sd), 0)
                                     for s, sd in zip(r_vals[r].shape,
                                                      r_shape_diff)]
                        new_buf = r.type.value_zeros(out_shape)
                        new_buf[...] = numpy.asarray(
                            def_val).astype(r.type.dtype)
                        wrong_size[r] = new_buf

                if wrong_size:
                    yield (name, wrong_size)
                del wrong_size


def _check_preallocated_output(node, thunk, prealloc_modes, def_val,
                               storage_map, r_vals, dr_vals, perform,
                               active_order_set, inplace_outs, init_outputs):
    '''Try to apply thunk() on different output storages'''

    # If node has an inner compiled Theano function with mode DebugMode,
    # disable memory checks in that mode, since they were already run.
    try:
        changed_inner_mode = False
        if type(getattr(node, 'op', None)) in ops_with_inner_function:
            fn_attr_name = ops_with_inner_function[type(node.op)]
            fn = getattr(node.op, fn_attr_name, None)
            if (not fn or
                    not hasattr(fn, 'maker') or
                    not hasattr(fn.maker, 'mode')):
                _logger.warn('Expected theano function not found in %s.%s',
                             node.op, fn_attr_name)
            else:
                if isinstance(fn.maker.mode, DebugMode):
                    backup_mode = fn.maker.mode
                    new_mode = copy.copy(backup_mode)
                    # Disactivate as many checks as possible
                    new_mode.check_py_code = False
                    new_mode.check_isfinite = False
                    new_mode.require_matching_strides = 0
                    new_mode.check_preallocated_output = []
                    new_mode.stability_patience = 1
                    fn.maker.mode = new_mode
                    changed_inner_mode = True
                    _logger.info('changing inner mode')

        # Set of inputs that are marked as destroyed or viewed
        aliased_inputs = set()
        dmap = getattr(node.op, 'destroy_map', {})
        vmap = getattr(node.op, 'view_map', {})
        for i, r in enumerate(node.inputs):
            if any(i in v for v in (dmap.values() + vmap.values())):
                aliased_inputs.add(r)

        _logger.debug('starting preallocated output checking')
        for (name, out_map) in _get_preallocated_maps(
                node, thunk, prealloc_modes, def_val, storage_map, r_vals,
                dr_vals, perform, active_order_set, inplace_outs,
                init_outputs):
            _logger.debug('  name = %s', name)

            thunk_name = '%s with %s output' % (perform, name)

            if not out_map:
                # Map is empty, there is no need to execute thunk() again
                _logger.warn('%s: out_map is empty', name)
                continue

            # Copy the inputs over, if they were marked as destroyed or viewed
            # (we will destroy the output at some point so it can destroy
            # the input)
            for r in aliased_inputs:
                storage_map[r][0] = _lessbroken_deepcopy(r_vals[r])

            # Get the appropriate output storages
            # (no copy)
            for r in node.outputs:
                storage_map[r][0] = out_map.get(r, None)

            thunk()

            # Check outputs
            for r in node.outputs:
                if not r.type.is_valid_value(storage_map[r][0]):
                    raise InvalidValueError(
                        r, storage_map[r][0],
                        hint=thunk_name,
                        specific_hint=r.type.value_validity_msg(
                            storage_map[r][0]))

            _check_inputs(node, storage_map, r_vals, dr_vals, active_order_set,
                          clobber_dr_vals=False,
                          perform=thunk_name,
                          warn_input_not_reused=False)

            _check_viewmap(node, storage_map)

            for r in node.outputs:
                if not check_eq(r, r_vals[r], storage_map[r][0]):
                    # TODO: indicate it is not a C/Py problem
                    inputs_val = [storage_map[inp][0] for inp in
                                  r.owner.inputs]
                    raise BadThunkOutput(r,
                                         thunk1='Reference value',
                                         val1=r_vals[r],
                                         thunk2=thunk_name,
                                         val2=storage_map[r][0],
                                         inputs_val=inputs_val)

            # Clear storage_map
            for r in node.outputs:
                storage_map[r][0] = None

        _logger.debug('finished preallocated output checking')
    finally:
        if changed_inner_mode:
            _logger.info('changing mode back')
            fn.maker.mode = backup_mode


class _FunctionGraphEvent(object):
    """A record of an event in the life of an FunctionGraph.

    The __eq__ function is important here, as it is the basis for
    comparing optimization runs.
    """

    kind = ""
    """One of 'import', 'change', 'prune'"""

    node = None
    """Either 'output' or an Apply instance"""

    op = None
    """Either 'output' or an Op instance"""

    idx = None
    """change events involve an position index of the input variable"""

    reason = None
    """change events sometimes have a reason"""

    def __init__(self, kind, node, idx=None, reason=None):
        self.kind = kind
        if node == 'output':
            self.node = 'output'
            self.op = 'output'
        else:
            self.node = node
            self.op = node.op
        self.idx = idx
        self.reason = reason

    def __str__(self):
        if self.kind == 'change':
            if (self.op != 'output'):
                msg = str(len(self.node.inputs))
            else:
                msg = ''

            return ' '.join(['change',
                             self.reason,
                             str(self.op),
                             str(self.idx),
                             msg])
        else:
            return str(self.__dict__)

    def __eq__(self, other):
        rval = type(self) == type(other)
        if rval:
            # nodes are not compared because this comparison is
            # supposed to be true for corresponding events that happen
            # in different FunctionGraph instances (different graphs)
            for attr in ['kind', 'op', 'idx', 'reason']:
                rval = rval and getattr(self, attr) == getattr(other, attr)
        return rval

    def __ne__(self, other):
        return not (self == other)


class _VariableEquivalenceTracker(object):
    """A FunctionGraph Feature that keeps tabs on an FunctionGraph and
    tries to detect problems."""

    fgraph = None
    """WRITEME"""

    equiv = None
    """WRITEME"""

    active_nodes = None
    """WRITEME"""

    inactive_nodes = None
    """WRITEME"""

    all_variables_ever = None
    """WRITEME"""

    reasons = None
    """WRITEME"""

    replaced_by = None
    """WRITEME"""

    event_list = None
    """WRITEME"""

    def __init__(self):
        self.fgraph = None

    def on_attach(self, fgraph):
        assert self.fgraph is None
        self.equiv = {}
        self.active_nodes = set()
        self.inactive_nodes = set()
        self.fgraph = fgraph
        self.all_variables_ever = []
        self.reasons = {}
        self.replaced_by = {}
        self.event_list = []
        for node in fgraph.toposort():
            self.on_import(fgraph, node, "on_attach")

    def on_detach(self, fgraph):
        assert fgraph is self.fgraph
        self.fgraph = None

    def on_prune(self, fgraph, node, reason):
        self.event_list.append(_FunctionGraphEvent('prune', node,
                                                   reason=reason))
        assert node in self.active_nodes
        assert node not in self.inactive_nodes
        self.active_nodes.remove(node)
        self.inactive_nodes.add(node)

    def on_import(self, fgraph, node, reason):
        self.event_list.append(_FunctionGraphEvent('import', node,
                                                   reason=reason))

        assert node not in self.active_nodes
        self.active_nodes.add(node)

        if node in self.inactive_nodes:
            self.inactive_nodes.remove(node)
            for r in node.outputs:
                assert r in self.equiv
        else:
            for r in node.outputs:
                assert r not in self.equiv
                self.equiv[r] = set([r])
                self.all_variables_ever.append(r)
                self.reasons.setdefault(r, [])
                self.replaced_by.setdefault(r, [])
            for r in node.inputs:
                self.reasons.setdefault(r, [])
                self.replaced_by.setdefault(r, [])

    def on_change_input(self, fgraph, node, i, r, new_r, reason=None):
        self.event_list.append(_FunctionGraphEvent('change', node,
                                                   reason=str(reason), idx=i))

        self.reasons.setdefault(new_r, [])
        self.replaced_by.setdefault(new_r, [])

        append_reason = True
        for tup in self.reasons[new_r]:
            if tup[0] == reason and tup[1] is r:
                append_reason = False

        if append_reason:
            # N.B. compute the debugprint now, because future
            # optimizations will change the graph
            done = dict()
            self.reasons[new_r].append(
                (reason,
                 r,
                 debugprint(r, prefix='  ', depth=6,
                            file=StringIO(), done=done).getvalue(),
                 debugprint(new_r, prefix='  ',  depth=6,
                            file=StringIO(), done=done).getvalue()))
            self.replaced_by[r].append((reason, new_r))

        if r in self.equiv:
            r_set = self.equiv[r]
        else:
            r_set = self.equiv.setdefault(r, set([r]))
            self.all_variables_ever.append(r)

        if new_r in self.equiv:
            new_r_set = self.equiv[new_r]
        else:
            new_r_set = self.equiv.setdefault(new_r, set([new_r]))
            self.all_variables_ever.append(new_r)

        assert new_r in new_r_set
        assert r in r_set

        # update one equivalence set to contain the other
        # transfer all the elements of the old one to the new one
        r_set.update(new_r_set)
        for like_new_r in new_r_set:
            self.equiv[like_new_r] = r_set
            assert like_new_r in r_set

        assert self.equiv[r] is r_set
        assert self.equiv[new_r] is r_set

    def printstuff(self):
        for key in self.equiv:
            print(key)
            for e in self.equiv[key]:
                print('  ', e)


# List of default version of make thunk.
# This is needed to know if the user overrided it.
# The GpuOp will be added here when theano.sandbox.cuda is imported.
default_make_thunk = [get_unbound_function(theano.gof.Op.make_thunk),
                      get_unbound_function(theano.gof.OpenMPOp.make_thunk)]


# Debug mode cheats and initializes the linker in a different way in
# its maker so we can cheat some more by having a linker to satisfy
# the external requirements of the .linker attribute of a mode
# 1) it's a class instance
# 2) it a has a .clone() method
class _DummyLinker(object):
    # This is not a real linker anyway
    def clone(self, allow_gc=None):
        return self


class _Linker(gof.link.LocalLinker):
    """Special debugging linker"""
    def __init__(self, maker, schedule=None):
        super(gof.LocalLinker, self).__init__()
        self.fgraph = None
        self.maker = maker
        if schedule:
            self.schedule = schedule

    def accept(self, fgraph, no_recycling=None):
        if no_recycling is None:
            no_recycling = []
        if self.fgraph is not None and self.fgraph is not fgraph:
            assert type(self) is _Linker
            return type(self)(maker=self.maker).accept(fgraph, no_recycling)
        self.fgraph = fgraph
        self.no_recycling = no_recycling
        return self

<<<<<<< HEAD
    def make_all(self, profiler=None, input_storage=None,
                 output_storage=None):
        # can't import at toplevel because of circular import TODO:
        # don't do this ugly hacky way of setting the
        # filter_checks_isfinite
        from theano.tensor import TensorType  # to set filter_check_isfinite
=======
    def make_all(self, profiler=None, input_storage=None
                 , output_storage=None, storage_map=None):
>>>>>>> 8cab4a23

        fgraph = self.fgraph
        input_storage_ = input_storage
        output_storage_ = output_storage

        # Compute a topological ordering that IGNORES the destroy_map
        # of destructive Ops.  This will be OK, because every thunk is
        # evaluated on a copy of its input.
        fgraph_equiv = fgraph.equivalence_tracker
        order_outputs = copy.copy(fgraph_equiv.all_variables_ever)
        del fgraph_equiv
        order_outputs.reverse()
        order = graph.io_toposort(fgraph.inputs, order_outputs)

        # an ordering of just the active nodes
        active_order = self.schedule(fgraph)
        active_order_set = set(active_order)

        # Disable no_recycling, in order to be able to use
        # check_preallocated_output even on the output of the function.
        # no_recycling in individual thunks does not really matter, since
        # the function's outputs will always be freshly allocated.
        no_recycling = []

        input_storage, output_storage, storage_map = link.map_storage(
            fgraph, order, input_storage_, output_storage_, storage_map)

        thunks_py = []  # python thunks
        thunks_c = []  # c thunks

        for node in order:
            compute_map = {}
            for k in node.inputs:
                compute_map[k] = [True]
            for k in node.outputs:
                compute_map[k] = [False]

            # Some Ops define a make_thunk with the expectation that
            # it will be called before the C code is compiled, because
            # the compilation of some dependency is triggered there.
            thunk_other = None

            if (get_unbound_function(node.op.make_thunk) not in
                    default_make_thunk):
                thunk = node.op.make_thunk(node,
                                           storage_map,
                                           compute_map,
                                           no_recycling)
                thunk.inputs = [storage_map[v] for v in node.inputs]
                thunk.outputs = [storage_map[v] for v in node.outputs]
                thunk_other = thunk

            try:
                if not self.maker.mode.check_c_code:
                    raise utils.MethodNotDefined()
                # Ops that do not inherit from gof.op.Op don't have certain
                # methods defined that the CLinker expects (Scan is an
                # example, ifelse is another of such classes that inherit
                # directly from PureOp)
                if not isinstance(node.op, gof.op.Op):
                    raise utils.MethodNotDefined()

                thunk = node.op.make_c_thunk(node, storage_map, compute_map,
                                             no_recycling)
                thunks_c.append(thunk)
            except (NotImplementedError, utils.MethodNotDefined):
                thunks_c.append(None)

            # Pure ops don't really have a perform ( or their perform just
            # raises an not implemented exception), so in those cases we
            # consider that we don't have a python implementation
            if ((self.maker.mode.check_py_code or thunks_c[-1] is None) and
                    (node.op.perform.func_code !=
                     gof.op.PureOp.perform.func_code)):
                thunk = node.op.make_py_thunk(node, storage_map, compute_map,
                                              no_recycling)
                thunks_py.append(thunk)
            else:
                thunks_py.append(None)

            if not self.maker.mode.check_c_code and thunks_py[-1] is None:
                _logger.warn(
                    "Op %s don't have a perform, forcing check of the c code" %
                    node.op)
                thunk = node.op.make_c_thunk(node, storage_map, compute_map,
                                             no_recycling)
                thunks_c[-1] = thunk

            # If the op defined its own make_thunk, use the generated thunk
            if thunk_other is not None:
                if thunks_py[-1] is None:
                    thunks_py[-1] = thunk_other
                elif thunks_c[-1] is None:
                    thunks_c[-1] = thunk_other
                else:
                    _logger.warn("We won't check the perform function "
                                 "of node '%s' but we will check its "
                                 "make_thunk function" % node)
                    thunks_py[-1] = thunk_other

        # Use self.no_recycling (that was passed in accept()) to always
        # use new memory storage when it is needed, in particular for the
        # function's outputs. no_recycling_map will be used in f() below.
        if self.no_recycling is True:
            no_recycling_map = storage_map.values()
            no_recycling_map = utils.difference(no_recycling_map,
                                                input_storage)
        else:
            no_recycling_map = [storage_map[r] for r in self.no_recycling
                                if r not in fgraph.inputs]

        # Precompute some things for storage pre-allocation
        try:
            def_val = int(config.unittests.rseed)
        except ValueError:
            def_val = 666

        #####
        # This is the function that runs when you evaluate the graph
        #####
        def f():
            ####
            # Note: `f` ignores the compute_map and evaluates the nodes in
            # topological order. In some sense, this is ok, and can be used
            # for now.
            #####
            _logger.debug("starting a DebugMode call")
            _logger.debug("self.maker.mode.check_preallocated_output: %s",
                          self.maker.mode.check_preallocated_output)
            for x in no_recycling_map:
                x[0] = None

            # nest all this in try-finally to put storage *back* into
            # storage_map when an exception is raised
            original_storage_map_keys = [r for r in storage_map
                                         if r.owner is None]

            try:
                # r_vals are the true values associated with each
                # variable in the graph they should not change during
                # the evaluation of this function, even when the graph
                # has destructive ops in it
                #
                # This dictionary is used to populate the storage_map
                # as necessary
                r_vals = {}

                # dr_vals are the values taken by variables after
                # being destroyed
                dr_vals = {}
                assert len(thunks_py) == len(order)

                # transfer the initial values from the storage_map to
                # the r_vals
                _logger.debug("DEBUGMODE: transfer initial values")
                # r_vals_initialized keeps track of the values that have
                # actually been transferred from storage_map to r_vals
                r_vals_initialized = []
                for r in storage_map:
                    if (r.owner is None):
                        if not r.type.is_valid_value(storage_map[r][0]):
                            # None may be a valid input value (for instance,
                            # for a Generic object). We only want to raise
                            # an error if it is not valid.
                            if (storage_map[r][0] is None):
                                raise InvalidValueError(
                                    r, storage_map[r][0],
                                    hint=("Graph Input '%s' is missing" %
                                          str(r)))
                            raise InvalidValueError(
                                r, storage_map[r][0],
                                hint=("Graph Input '%s' has invalid value "
                                      "%s" % (r, storage_map[r][0])))
                        r_vals[r] = storage_map[r][0]
                        storage_map[r][0] = None
                        r_vals_initialized.append(r)

                # store preallocated outputs in another map, and test
                # the thunks on them as output storages.
                init_outputs = {}
                for r in storage_map:
                    if r in fgraph.outputs:
                        if storage_map[r][0] is not None:
                            init_outputs[r] = storage_map[r][0]
                            storage_map[r][0] = None

                #####
                #  Precondition: the storage map is empty, transferred
                #  completely to r_vals
                #####
                for r, s in storage_map.iteritems():
                    if s[0] is not None:
                        print(r, s)
                    assert s[0] is None

                # try:
                # compute the value of all variables
                for i, (thunk_py, thunk_c, node) in enumerate(zip(thunks_py,
                                                                  thunks_c,
                                                                  order)):
                    _logger.debug("%i - starting node %i %s", i, i, node)

                    # put a copy of each input into the storage_map
                    # also, check that inputs have valid values
                    for r in node.inputs:
                        assert isinstance(r, gof.Variable)
                        assert r in r_vals
                        storage_map[r][0] = _lessbroken_deepcopy(r_vals[r])
                        if not r.type.is_valid_value(storage_map[r][0]):
                            raise InvalidValueError(r, storage_map[r][0],
                                                    client_node=node)

                    # On the first call to thunk_py(), its output
                    # storage will be None
                    if thunk_py:
                        _logger.debug("%i - running thunk_py with None as "
                                      "output storage", i)
                        try:
                            thunk_py()
                        except utils.MethodNotDefined:
                            # shouldn't have put it into the list in
                            # the first place
                            thunk_py = None
                        except Exception as e:
                            # I think that only 1 optimization can
                            # insert a given apply node. If that is not True,
                            # we would need to loop over all node outputs,
                            # But this make the output uglier.
                            reason = fgraph.equivalence_tracker.reasons[
                                node.outputs[0]]
                            if not reason:
                                raise
                            opt = str(reason[0][0])
                            msg = (
                                "An optimization (probably %s) inserted an "
                                "apply node that raise an error." % opt +
                                "\nThe information we have about this "
                                "optimizations is:" + str(reason[0][1]) +
                                "\n" + reason[0][2] +
                                "\n\nThe original exception: \n" + str(e))
                            new_e = e.__class__(msg)
                            exc_type, exc_value, exc_trace = sys.exc_info()
                            exc_value = new_e
                            raise_with_op(node, thunk_c,
                                          (exc_type, exc_value, exc_trace))

                    if thunk_py:
                        # check output values for type-correctness
                        for r in node.outputs:
                            if not r.type.is_valid_value(storage_map[r][0]):
                                hint2 = r.type.value_validity_msg(
                                    storage_map[r][0])
                                raise InvalidValueError(r, storage_map[r][0],
                                                        hint='perform output',
                                                        specific_hint=hint2)
                        warn_inp = config.DebugMode.warn_input_not_reused
                        py_inplace_outs = _check_inputs(
                            node, storage_map, r_vals, dr_vals,
                            active_order_set,
                            clobber_dr_vals=True, perform='py',
                            warn_input_not_reused=warn_inp)
                        _check_viewmap(node, storage_map)

                        # Retrieve each output from the storage_map.
                        # The return values of this first run will be
                        # the reference ones
                        for r in node.outputs:
                            assert r not in r_vals
                            r_vals[r] = storage_map[r][0]
                            # clear the storage_map of outputs for the thunk_c
                            storage_map[r][0] = None

                        if self.maker.mode.check_preallocated_output:
                            prealloc_modes = \
                                self.maker.mode.check_preallocated_output
                            _logger.debug(
                                '%i - calling _check_preallocated_output '
                                'with thunk_py', i)
                            _check_preallocated_output(
                                node=node,
                                thunk=thunk_py,
                                prealloc_modes=prealloc_modes,
                                def_val=def_val,
                                storage_map=storage_map,
                                r_vals=r_vals,
                                dr_vals=dr_vals,
                                perform='py',
                                active_order_set=active_order_set,
                                inplace_outs=py_inplace_outs,
                                init_outputs=init_outputs)

                        sys.stdout.flush()

                    if thunk_c:

                        clobber = True
                        if thunk_py:
                            dmap = getattr(node.op, 'destroy_map', {})
                            vmap = getattr(node.op, 'view_map', {})
                            for i, r in enumerate(node.inputs):
                                # if thunk_py ran, and we still got
                                # this far, it means that the
                                # destroy_map of the Op (and view_map)
                                # are accurate so we can assume that
                                # inputs not marked as destroyed have
                                # in fact not been destroyed.
                                # Therefore... we only need to
                                # overwrite inputs that *have* been
                                # marked as destroyed.  Inputs marked
                                # as viewd are unsafe too, because the
                                # corresponding output can be
                                # destroyed.
                                if any(i in v for v in (dmap.values() +
                                                        vmap.values())):
                                    storage_map[r][0] = _lessbroken_deepcopy(
                                        r_vals[r])

                            clobber = False

                        _logger.debug("%i - running thunk_c", i)
                        # First time, with None in output_storage
                        try:
                            thunk_c()
                        except Exception as e:
                            # I think that only 1 optimization can
                            # insert a given apply node. If that is not True,
                            # we would need to loop over all node outputs,
                            # But this make the output uglier.
                            reason = fgraph.equivalence_tracker.reasons[
                                node.outputs[0]]
                            if not reason:
                                raise
                            opt = str(reason[0][0])
                            msg = (
                                "An optimization (probably %s) inserted "
                                "an apply node that raise an error." % opt +
                                "\nThe information we have about this "
                                "optimizations is:" + str(reason[0][1]) +
                                "\n" + reason[0][2] +
                                "\n\nThe original exception: \n" + str(e))
                            new_e = e.__class__(msg)
                            exc_type, exc_value, exc_trace = sys.exc_info()
                            exc_value = new_e
                            raise_with_op(node, thunk_c,
                                          (exc_type, exc_value, exc_trace))

                        for r in node.outputs:
                            # check output values for type-correctness
                            if not r.type.is_valid_value(storage_map[r][0]):
                                raise InvalidValueError(r, storage_map[r][0],
                                                        hint='c output')

                            if thunk_py:
                                # because we put it in during the
                                # thunk_py branch
                                assert r in r_vals
                                # check for stride correctness (may
                                # raise exception)
                                _check_strides_match(
                                    r_vals[r], storage_map[r][0],
                                    self.maker.mode.require_matching_strides,
                                    node.op)

                        warn_inp = config.DebugMode.warn_input_not_reused
                        c_inplace_outs = _check_inputs(
                            node, storage_map, r_vals,
                            dr_vals, active_order_set,
                            clobber_dr_vals=clobber, perform='c',
                            warn_input_not_reused=warn_inp)

                        _check_viewmap(node, storage_map)

                        # Check with Python result
                        for r in node.outputs:
                            if r in r_vals:
                                # compares the version from thunk_py
                                # (in r_vals) to the version produced
                                # by thunk_c (in storage_map)
                                if not check_eq(r, r_vals[r],
                                                storage_map[r][0]):
                                    inputs_val = [storage_map[inp][0]
                                                  for inp in r.owner.inputs]
                                    raise BadThunkOutput(
                                        r, thunk1='perform', val1=r_vals[r],
                                        thunk2='c_code',
                                        val2=storage_map[r][0],
                                        inputs_val=inputs_val)
                            else:
                                # retrieve each output from the storage_map
                                r_vals[r] = storage_map[r][0]
                            # clear the storage_map for the thunk_c
                            storage_map[r][0] = None

                        if self.maker.mode.check_preallocated_output:
                            prealloc_modes = \
                                self.maker.mode.check_preallocated_output

                            def thunk():
                                try:
                                    thunk_c()
                                except Exception:
                                    raise_with_op(node, thunk_c)
                            _logger.debug(
                                '%i - calling _check_preallocated_output '
                                'with thunk_c', i)
                            _check_preallocated_output(
                                node=node,
                                thunk=thunk,
                                prealloc_modes=prealloc_modes,
                                def_val=def_val,
                                storage_map=storage_map,
                                r_vals=r_vals,
                                dr_vals=dr_vals,
                                perform='c code',
                                active_order_set=active_order_set,
                                inplace_outs=c_inplace_outs,
                                init_outputs=init_outputs)

                        sys.stdout.flush()

                    # we're done with this thunk
                    # clear everything out of the storage_map
                    for r in node.inputs:
                        storage_map[r][0] = None
                    _logger.debug("%i - done with node", i)
                    for r in node.outputs:
                        if r not in r_vals:
                            idx = order.index(node)
                            assert thunks_py[idx] is None
                            assert thunks_c[idx] is None
                            raise Exception("No code run for %s" % node)

                if False:
                    # This could be useful to help finding refcount problem.
                    # But it is very slow and it is not sure it will help.
                    gc.collect()

                _find_bad_optimizations(order,
                                        fgraph.equivalence_tracker.reasons,
                                        r_vals)

                #####
                #  Postcondition: the input and output variables are
                #  in the storage map, nothing more
                #####

                # Nothing should be in storage map after evaluating
                # each the thunk (specifically the last one)
                for r, s in storage_map.iteritems():
                    assert type(s) is list
                    assert s[0] is None

                # store our output variables to their respective storage lists
                for output, storage in zip(fgraph.outputs, output_storage):
                    storage[0] = r_vals[output]

                # transfer all inputs back to their respective storage lists
                for r in r_vals:
                    if r.owner is None:
                        if r in fgraph.inputs:
                            assert (storage_map[r] is
                                    input_storage[fgraph.inputs.index(r)])
                        storage_map[r][0] = r_vals[r]

                # if an input was destroyed, the destroyed value
                # should be returned
                for r in dr_vals:
                    assert dr_vals[r][0] is not None
                    if r.owner is None:
                        assert r in fgraph.inputs
                        # HACK TO LOOK LIKE A REAL DESTRUCTIVE ACTION
                        # TOOK PLACE
                        if ((type(dr_vals[r][0]) in
                             (numpy.ndarray, numpy.memmap)) and
                            (dr_vals[r][0].dtype ==
                             storage_map[r][0].dtype) and
                            (dr_vals[r][0].shape ==
                             storage_map[r][0].shape)):
                            if len(dr_vals[r][0].shape):
                                storage_map[r][0][:] = dr_vals[r][0]
                            else:
                                storage_map[r][0].itemset(dr_vals[r][0])
                        else:
                            storage_map[r][0] = dr_vals[r][0]
            except Exception:
                # Restore the initial state of storage_map
                for r in storage_map:
                    if r in original_storage_map_keys:
                        # If r was transferred to r_vals, put it back
                        if r in r_vals_initialized:
                            storage_map[r][0] = r_vals[r]
                    else:
                        # clear out any partially-computed stuff
                        storage_map[r][0] = None
                raise

            for r in storage_map:
                if (r.owner is None):
                    if not r.type.is_valid_value(None):
                        assert storage_map[r][0] is not None

            ###############
            # Done debugmode function call 'f'
            ##############

        def run_with_tensortype_filter_check(f):
            def deco():
                # WARNING: this is a global mechanism...
                # so it will screw up if we are trying to use
                # multiple modes at once.
                old_filter_checks_isfinite = TensorType.filter_checks_isfinite
                TensorType.filter_checks_isfinite = \
                    self.maker.mode.check_isfinite
                try:
                    return f()
                finally:
                    # put back the filter_checks_isfinite
                    TensorType.filter_checks_isfinite = \
                        old_filter_checks_isfinite
            return deco

        f = run_with_tensortype_filter_check(f)
        f.storage_map = storage_map
        f.allow_gc = True
        assert len(fgraph.inputs) == len(input_storage)
        assert len(fgraph.outputs) == len(output_storage)
        return (f,
                [link.Container(input, storage, readonly=False)
                 for input, storage in zip(fgraph.inputs, input_storage)],
                [link.Container(output, storage, readonly=True)
                 for output, storage in zip(fgraph.outputs, output_storage)],
                thunks_py, order)


_NODEFAULT = ['NODEFAULT']


class _Maker(FunctionMaker):  # inheritance buys a few helper functions
    """Special debugging FunctionMaker
    """
    verbose = 0
    """Verbosity level of compile-time and run-time checks. (Default
    0: silent)"""

    def __init__(self, inputs, outputs, optimizer, mode,
                 accept_inplace=False,
                 function_builder=Function,
                 profile=None,
                 on_unused_input=None,
                 output_keys=None):
        """
        :type inputs: a list of SymbolicInput instances

        :type outputs: a list of SymbolicOutput instances outputs may
                       also be a single Variable (not a list), in
                       which case the functions produced by
                       FunctionMaker will return their output value
                       directly

        :param accept_inplace: True iff it is acceptable to have
                    inplace operations in the graph from the inputs to
                    the outputs

        :param on_unused_input: What to do if a variable in the
                                'inputs' list is not used in the
                                graph. Possible values are 'raise',
                                'warn', and 'ignore'.

        :param output_keys: If the outputs argument for
                            theano.function was a list, then
                            output_keys is None.  If the outputs
                            argument was a dict, then output_keys is a
                            sorted list of the keys from that dict.

        :note: this function sets TensorType.filter_checks_isfinite
               when `mode.check_isfinite` is True
        """
        self.profile = profile
        # Handle the case where inputs and/or outputs is a single
        # Variable (not in a list)
        unpack_single = False
        return_none = False
        if outputs is None:
            return_none = True
            outputs = []
        if not isinstance(outputs, (list, tuple)):
            unpack_single = True
            outputs = [outputs]
        if not isinstance(inputs, (list, tuple)):
            inputs = [inputs]

        # Wrap them in In or Out instances if needed.
        inputs = map(self.wrap_in, inputs)
        outputs = map(self.wrap_out, outputs)
        _inputs = gof.graph.inputs([o.variable for o in outputs] +
                                   [i.update for i in inputs
                                    if getattr(i, 'update', False)])

        # Check if some input variables are unused
        self._check_unused_inputs(inputs, outputs, on_unused_input)

        # Make a list of (SymbolicInput|SymblicInputKits, indices,
        # [SymbolicInput,...]), one tuple for each input. (See
        # Function.indices for more details)
        indices = [[input] + self.expand_in(input, _inputs)
                   for input in inputs]

        # make the fgraph
        for i in xrange(mode.stability_patience):
            fgraph, additional_outputs, equivalence_tracker = _optcheck_fgraph(
                inputs, outputs, accept_inplace)
            fgraph.equivalence_tracker = equivalence_tracker

            # optimize the fgraph
            compute_test_value_orig = theano.config.compute_test_value
            try:
                theano.config.compute_test_value = \
                    theano.config.compute_test_value_opt
                optimizer(fgraph)

                theano.compile.function_module.insert_deepcopy(
                    fgraph, inputs, outputs + additional_outputs)
            finally:
                theano.config.compute_test_value = compute_test_value_orig

            if i == 0:
                fgraph0 = fgraph
            else:
                li = fgraph.equivalence_tracker.event_list
                l0 = fgraph0.equivalence_tracker.event_list
                if li != l0:
                    infolog = StringIO()
                    print("WARNING: Optimization process is unstable...",
                          file=infolog)
                    print("  (HINT: Ops that the nodes point to must compare "
                          "equal)", file=infolog)
                    print("(event index)  (one event trace)  (other event "
                          "trace)", file=infolog)
                    print("-------------------------------------------------"
                          "----", file=infolog)
                    for j in xrange(max(len(li), len(l0))):
                        if j >= len(li):
                            print('trailing event in optimization 0 :', j,
                                  file=infolog)
                            print('   ', str(l0[j]), file=infolog)
                        elif j >= len(l0):
                            print('trailing event in optimization', i, ':',
                                  j, file=infolog)
                            print('   ', str(li[j]), file=infolog)
                        elif li[j] != l0[j]:
                            print('non-equal optimization events', i, ':',
                                  j, file=infolog)
                            print('   ', str(l0[j]), file=infolog)
                            print('   ', str(li[j]), file=infolog)
                        else:
                            pass
                    raise StochasticOrder(infolog.getvalue())
                else:
                    if self.verbose:
                        print("OPTCHECK: optimization", i,
                              "of", len(li), "events was stable.",
                              file=sys.stderr)
        self.fgraph = fgraph

        linker = _Linker(self)

        # the 'no_borrow' outputs are the ones for which that we can't return
        # the internal storage pointer.

        no_borrow = [
            output
            for output, spec in izip(fgraph.outputs,
                                     outputs + additional_outputs)
            if not spec.borrow]
        if no_borrow:
            self.linker = linker.accept(
                fgraph,
                no_recycling=infer_reuse_pattern(fgraph, no_borrow))
        else:
            self.linker = linker.accept(fgraph)

        self.indices = indices
        self.inputs = inputs
        self.expanded_inputs = inputs
        self.outputs = outputs
        self.unpack_single = unpack_single
        self.return_none = return_none
        self.accept_inplace = accept_inplace
        self.function_builder = function_builder
        self.mode = mode
        self.output_keys = output_keys

    def create(self, defaults=None, trustme=False, storage_map=None):
        """
        Create a function.

        defaults -> a list matching the inputs list and providing default
                    values if the default for an input is None, then that input
                    is a required input. For an input with an update, the
                    default acts as initialization.
        trustme -> disables some exceptions, used internally
        """
        if defaults is None:
            defaults = [None] * len(self.inputs)
        # List of independent one-element lists, will be passed to the linker.
        input_storage = []
        _defaults = []

        # The following loop is to fill in the input_storage and _defaults
        # lists.
        for (input, indices, subinputs), default in izip(self.indices,
                                                         defaults):
            __default = default

            if isinstance(default, gof.Container):
                # If the default is a gof.Container, this means we want to
                # share the same storage. This is done by appending
                # default.storage to input_storage.
                if indices is not None:
                    raise TypeError("Cannot take a Container instance as "
                                    "default for a SymbolicInputKit.")
                input_storage.append(default.storage)
                default = None
            elif isinstance(input, SymbolicInputKit):
                # If the input is a SymbolicInputKit, it represents more than
                # one storage unit. The indices and subinputs lists represent
                # which of the kit's inputs are active in this graph, so we
                # make as many storage units as needed
                if isinstance(default, (list, tuple)) \
                        and all(isinstance(x, gof.Container) for x in default):
                    if len(default) == len(indices):
                        input_storage += [x.storage for x in default]
                    elif len(default) > len(indices):
                        input_storage += [default[i].storage for i in indices]
                    else:
                        raise ValueError(
                            'Not enough storage for SymbolicInputKit',
                            input, indices, default)
                    default = _NODEFAULT
                else:
                    input_storage += [[None] for i in indices]
            else:
                # Normal case: one new, independent storage unit
                input_storage.append([None])

            # Filling _defaults. Each entry is a tuple of three elements:
            # (required, refeed, value)
            # - required means that the user must provide a value when calling
            #   the function
            # - refeed means that we want to put the default back in the
            #   storage after each function call
            # - value is the value that will be put in the storage initially

            # Even though a SymbolicInputKit represents more than one input,
            # we still only have one entry for the defaults list.
            if isinstance(input, SymbolicInputKit):
                if default is _NODEFAULT:
                    _defaults.append((False, False, None))
                elif default is None:
                    _defaults.append((True, True, None))
                else:
                    _defaults.append((False, False, default))
            elif input.update is not None:
                # If the input has an update, then (logically) it is
                # not required since it is just a parameter and of
                # course we don't want to refeed the default back into
                # the storage as it would defeat the point of updating
                # it. We always do this policy.
                if default is None:
                    if trustme or isinstance(__default, gof.Container):
                        _defaults.append((False, False, None))
                    else:
                        # This might catch some bugs early
                        raise ValueError(
                            "A default (initial) value is required for an "
                            "input which can update itself.", input)
                else:
                    _defaults.append((False, False, default))
            else:
                if default is None:
                    if trustme or isinstance(__default, gof.Container):
                        _defaults.append((False, False, None))
                    else:
                        # No default, so this is a required
                        # input. Nothing to feed back, initial value
                        # is None.
                        _defaults.append((True, False, None))
                else:
                    # Default value. It is not required, but we want
                    # to put it back into the storage everytime so it
                    # behaves like most programming languages' default
                    # values
                    _defaults.append((False, True, default))
        defaults = _defaults

        # Get a function instance
        _fn, _i, _o = self.linker.make_thunk(input_storage=input_storage, 
                                                storage_map=storage_map)
        fn = self.function_builder(_fn, _i, _o, self.indices,
                                   self.outputs, defaults, self.unpack_single,
                                   self.return_none, self.output_keys, self)
        return fn


def _pickle_DebugMode_Maker(maker):
    raise NotImplementedError('DebugMode is not picklable (yet)')
copy_reg.pickle(_Maker, _pickle_DebugMode_Maker)

########################
#
# API symbol: DebugMode
#
########################


class DebugMode(Mode):
    """Evaluation Mode that detects internal theano errors.

    This mode catches several kinds of internal error:

    - inconsistent outputs when calling the same Op twice with the same
      inputs, for instance if c_code and perform implementations, are
      inconsistent, or in case of incorrect handling of output memory
      (see `BadThunkOutput`),

    - a variable replacing another when their runtime values don't
      match.  This is a symptom of an incorrect optimization step, or
      faulty Op implementation (raises `BadOptimization`)

    - stochastic optimization ordering (raises `StochasticOrder`)

    - incomplete `destroy_map` specification (raises `BadDestroyMap`)

    - an op that returns an illegal value not matching the output
      Variable Type (raises InvalidValueError)

    Each of these exceptions inherits from the more generic `DebugModeError`.

    If there are no internal errors, this mode behaves like FAST_RUN
    or FAST_COMPILE, but takes a little longer and uses more memory.

    If there are internal errors, this mode will raise an
    `DebugModeError` exception.

    :remark: The work of debugging is implemented by the `_Maker`, `_Linker`,
    and `_VariableEquivalenceTracker` classes.

    """

    stability_patience = config.DebugMode.patience
    """
    When checking for the stability of optimization, recompile the
    graph this many times.
    """

    check_c_code = config.DebugMode.check_c
    """
    Should we evaluate (and check) the `c_code` implementations?
    """

    check_py_code = config.DebugMode.check_py
    """
    Should we evaluate (and check) the `perform` implementations?
    Always checked if no `c_code`.
    """

    check_isfinite = config.DebugMode.check_finite
    """
    Should we check for (and complain about) NaN/Inf ndarray elements?
    """

    require_matching_strides = config.DebugMode.check_strides
    """
    Should we check for (and complain about) Ops whose python and C
    outputs are ndarrays with different strides? (This can catch bugs,
    but is generally overly strict.) 0 no check, 1 warn, 2 err.
    """

    check_preallocated_output = config.DebugMode.check_preallocated_output
    check_preallocated_output = check_preallocated_output.split(':')
    """
    List of strings representing ways to pre-allocate output memory in
    tests.  Valid values are: "previous" (previously-returned memory),
    "c_contiguous", "f_contiguous", "strided" (positive and negative
    strides), "wrong_size" (larger and smaller dimensions), and "ALL"
    (all of the above).
    """

    # This function will be used to create a FunctionMaker in
    # function_module.function
    def function_maker(self, i, o, m, *args, **kwargs):
        """
        Return an instance of `_Maker` which handles much of the debugging work
        """
        assert m is self
        return _Maker(i, o, self.optimizer, self, *args, **kwargs)

    def __init__(self,
                 optimizer='fast_run',
                 stability_patience=None,
                 check_c_code=None,
                 check_py_code=None,
                 check_isfinite=None,
                 check_preallocated_output=None,
                 require_matching_strides=None,
                 linker=_DummyLinker()):
        """Initialize member variables.

        If any of these arguments (except optimizer) is not None, it overrides
        the class default.
        The linker argument is not used. It is set there to allow
        Mode.requiring() and some other fct to work with DebugMode too.
        """

        if not isinstance(linker, _DummyLinker):
            raise Exception("DebugMode can only use its own linker! You "
                            "should not provide one.", linker)

        super(DebugMode, self).__init__(optimizer=optimizer,
                                        linker=linker)

        if stability_patience is not None:
            self.stability_patience = stability_patience

        if check_c_code is not None:
            self.check_c_code = check_c_code

        if check_py_code is not None:
            self.check_py_code = check_py_code

        if check_isfinite is not None:
            self.check_isfinite = check_isfinite

        if check_preallocated_output is not None:
            # Copy to avoid sharing the same list across different instances
            self.check_preallocated_output = check_preallocated_output[:]

        if require_matching_strides is not None:
            self.require_matching_strides = require_matching_strides

        if not (self.check_c_code or self.check_py_code):
            raise ValueError('DebugMode has to check at least one of c and py '
                             'code')

    def __str__(self):
        return "DebugMode(linker=%s, optimizer=%s)" % (
            self.provided_linker, self.provided_optimizer)

register_mode('DEBUG_MODE', DebugMode(optimizer='fast_run'))<|MERGE_RESOLUTION|>--- conflicted
+++ resolved
@@ -1667,17 +1667,12 @@
         self.no_recycling = no_recycling
         return self
 
-<<<<<<< HEAD
     def make_all(self, profiler=None, input_storage=None,
-                 output_storage=None):
+                 output_storage=None, storage_map=None):
         # can't import at toplevel because of circular import TODO:
         # don't do this ugly hacky way of setting the
         # filter_checks_isfinite
         from theano.tensor import TensorType  # to set filter_check_isfinite
-=======
-    def make_all(self, profiler=None, input_storage=None
-                 , output_storage=None, storage_map=None):
->>>>>>> 8cab4a23
 
         fgraph = self.fgraph
         input_storage_ = input_storage
